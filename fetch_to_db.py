import feedparser
import sqlite3
import os
from datetime import datetime, timezone

NEWS_FILE = "newsletters.txt"
DB_FILE = "substack.db"

<<<<<<< HEAD
# --- Make sure table exists first ---
def init_db():
    conn = sqlite3.connect(DB_FILE)
    c = conn.cursor()
    c.execute("""
        CREATE TABLE IF NOT EXISTS posts (
            id INTEGER PRIMARY KEY AUTOINCREMENT,
            newsletter TEXT,
            title TEXT,
            url TEXT UNIQUE,
            author TEXT,
            published TEXT,
            summary TEXT,
            tags TEXT,
            word_count INTEGER,
            image_url TEXT,
            fetched_at TEXT
        )
    """)
    conn.commit()
    conn.close()

init_db()  # run immediately so table exists

# --- Add posts ---
def add_post(newsletter, title, url, author, published, summary="", tags="", word_count=0, image_url=""):
    conn = sqlite3.connect(DB_FILE)
    c = conn.cursor()
    try:
        c.execute("""
            INSERT INTO posts (newsletter, title, url, author, published, summary, tags, word_count, image_url, fetched_at)
            VALUES (?, ?, ?, ?, ?, ?, ?, ?, ?, ?)
        """, (
            newsletter, title, url, author, published, summary, tags, word_count, image_url,
            datetime.now(timezone.utc).isoformat()
        ))
    except sqlite3.IntegrityError:
        pass  # Skip duplicates
    conn.commit()
    conn.close()
=======
# -----------------------------
# 1. Helper functions
# -----------------------------
>>>>>>> af93621c

# --- Parse dates ---
def parse_date(entry):
    """
    Convert feed entry date to ISO format.
    
    Args:
        entry (dict): A single feed entry.
    
    Returns:
        str: ISO formatted date or empty string.
    """
    try:
        if entry.get("published_parsed"):
            return datetime(*entry.published_parsed[:6], tzinfo=timezone.utc).isoformat()
        return entry.get("published", "") or entry.get("updated", "")
    except Exception as e:
        print(f"Error parsing date: {e}")
        return ""

def fetch_rss(newsletter_url):
    """
    Fetch posts from a Substack RSS feed.
    
    Args:
        newsletter_url (str): Base URL of the newsletter.
    
    Returns:
        list of dict: List of posts with keys: newsletter, title, url, author, published, summary.
    """
    rss_url = newsletter_url.rstrip("/") + "/feed"
    print(f"Fetching RSS feed: {rss_url}")
    
    try:
        feed = feedparser.parse(rss_url)
        if not feed.entries:
            print(f"No entries found for {newsletter_url}")
            return []

<<<<<<< HEAD
# --- Fetch RSS feeds ---
def fetch_feed(url):
    rss_url = url.rstrip("/") + "/feed"
    print(f"Fetching: {rss_url}")
    feed = feedparser.parse(rss_url)
=======
        newsletter_name = feed.feed.get("title", newsletter_url)
        posts = []
        for entry in feed.entries:
            post = {
                "newsletter": newsletter_name,
                "title": entry.get("title", "").strip(),
                "url": entry.get("link", "").strip(),
                "author": entry.get("author", "Unknown"),
                "published": parse_date(entry),
                "summary": entry.get("summary", "").strip()
            }
            if post["title"] and post["url"]:
                posts.append(post)
        return posts
    except Exception as e:
        print(f"Failed to fetch {newsletter_url}: {e}")
        return []
>>>>>>> af93621c

def read_newsletters():
    """
    Read newsletter URLs from newsletters.txt
    
    Returns:
        list of str: URLs
    """
    if not os.path.exists(NEWS_FILE):
        print(f"{NEWS_FILE} not found. Please create it with newsletter URLs.")
        return []
    with open(NEWS_FILE, "r", encoding="utf-8") as f:
        return [line.strip() for line in f if line.strip()]

<<<<<<< HEAD
    for entry in entries:
        title = entry.get("title", "").strip()
        link = entry.get("link", "").strip()
        author = (entry.get("author") or
                  (entry.get("dc_creator") 
                   if "dc_creator" 
                   in entry else None) or "Unknown")

        published = parse_date(entry)
        summary = entry.get("summary", "").strip()

        tags_list = [tag['term'] for tag in entry.get('tags', [])]
        tags = ", ".join(tags_list)

        word_count = len(summary.split())
        image_url = entry.get("media_content", [{}])[0].get("url", "")

        if title and link:
            add_post(newsletter, title, link, author, published, summary, tags, word_count, image_url)
=======
# -----------------------------
# 2. Database functions
# -----------------------------

def init_db():
    """Initialize SQLite database with posts table if it doesn't exist."""
    conn = sqlite3.connect(DB_FILE)
    cursor = conn.cursor()
    cursor.execute("""
    CREATE TABLE IF NOT EXISTS posts (
        id INTEGER PRIMARY KEY AUTOINCREMENT,
        newsletter TEXT,
        title TEXT,
        url TEXT,
        author TEXT,
        published TEXT,
        summary TEXT,
        fetched_at TEXT
    )
    """)
    conn.commit()
    conn.close()

def insert_posts(posts):
    """
    Insert multiple posts into the database.
    
    Args:
        posts (list of dict): Posts to insert
    """
    if not posts:
        return
    conn = sqlite3.connect(DB_FILE)
    cursor = conn.cursor()
    for post in posts:
        cursor.execute("""
            INSERT INTO posts (newsletter, title, url, author, published, summary, fetched_at)
            VALUES (?, ?, ?, ?, ?, ?, ?)
        """, (
            post["newsletter"],
            post["title"],
            post["url"],
            post["author"],
            post["published"],
            post["summary"],
            datetime.now(timezone.utc).isoformat()
        ))
    conn.commit()
    conn.close()

# -----------------------------
# 3. Main script
# -----------------------------
>>>>>>> af93621c

def fetch_all_newsletters():
    """Fetch posts from all newsletters in newsletters.txt and insert into DB."""
    urls = read_newsletters()
    if not urls:
        return

    init_db()
    all_posts = []
    for url in urls:
        posts = fetch_rss(url)
        print(f"Fetched {len(posts)} posts from {url}")
        insert_posts(posts)
        all_posts.extend(posts)
    print(f"Total posts fetched: {len(all_posts)}")
    return all_posts

if __name__ == "__main__":
    fetch_all_newsletters()<|MERGE_RESOLUTION|>--- conflicted
+++ resolved
@@ -6,54 +6,10 @@
 NEWS_FILE = "newsletters.txt"
 DB_FILE = "substack.db"
 
-<<<<<<< HEAD
-# --- Make sure table exists first ---
-def init_db():
-    conn = sqlite3.connect(DB_FILE)
-    c = conn.cursor()
-    c.execute("""
-        CREATE TABLE IF NOT EXISTS posts (
-            id INTEGER PRIMARY KEY AUTOINCREMENT,
-            newsletter TEXT,
-            title TEXT,
-            url TEXT UNIQUE,
-            author TEXT,
-            published TEXT,
-            summary TEXT,
-            tags TEXT,
-            word_count INTEGER,
-            image_url TEXT,
-            fetched_at TEXT
-        )
-    """)
-    conn.commit()
-    conn.close()
-
-init_db()  # run immediately so table exists
-
-# --- Add posts ---
-def add_post(newsletter, title, url, author, published, summary="", tags="", word_count=0, image_url=""):
-    conn = sqlite3.connect(DB_FILE)
-    c = conn.cursor()
-    try:
-        c.execute("""
-            INSERT INTO posts (newsletter, title, url, author, published, summary, tags, word_count, image_url, fetched_at)
-            VALUES (?, ?, ?, ?, ?, ?, ?, ?, ?, ?)
-        """, (
-            newsletter, title, url, author, published, summary, tags, word_count, image_url,
-            datetime.now(timezone.utc).isoformat()
-        ))
-    except sqlite3.IntegrityError:
-        pass  # Skip duplicates
-    conn.commit()
-    conn.close()
-=======
 # -----------------------------
 # 1. Helper functions
 # -----------------------------
->>>>>>> af93621c
 
-# --- Parse dates ---
 def parse_date(entry):
     """
     Convert feed entry date to ISO format.
@@ -91,13 +47,6 @@
             print(f"No entries found for {newsletter_url}")
             return []
 
-<<<<<<< HEAD
-# --- Fetch RSS feeds ---
-def fetch_feed(url):
-    rss_url = url.rstrip("/") + "/feed"
-    print(f"Fetching: {rss_url}")
-    feed = feedparser.parse(rss_url)
-=======
         newsletter_name = feed.feed.get("title", newsletter_url)
         posts = []
         for entry in feed.entries:
@@ -115,7 +64,6 @@
     except Exception as e:
         print(f"Failed to fetch {newsletter_url}: {e}")
         return []
->>>>>>> af93621c
 
 def read_newsletters():
     """
@@ -130,27 +78,6 @@
     with open(NEWS_FILE, "r", encoding="utf-8") as f:
         return [line.strip() for line in f if line.strip()]
 
-<<<<<<< HEAD
-    for entry in entries:
-        title = entry.get("title", "").strip()
-        link = entry.get("link", "").strip()
-        author = (entry.get("author") or
-                  (entry.get("dc_creator") 
-                   if "dc_creator" 
-                   in entry else None) or "Unknown")
-
-        published = parse_date(entry)
-        summary = entry.get("summary", "").strip()
-
-        tags_list = [tag['term'] for tag in entry.get('tags', [])]
-        tags = ", ".join(tags_list)
-
-        word_count = len(summary.split())
-        image_url = entry.get("media_content", [{}])[0].get("url", "")
-
-        if title and link:
-            add_post(newsletter, title, link, author, published, summary, tags, word_count, image_url)
-=======
 # -----------------------------
 # 2. Database functions
 # -----------------------------
@@ -204,7 +131,6 @@
 # -----------------------------
 # 3. Main script
 # -----------------------------
->>>>>>> af93621c
 
 def fetch_all_newsletters():
     """Fetch posts from all newsletters in newsletters.txt and insert into DB."""
